--- conflicted
+++ resolved
@@ -100,16 +100,6 @@
       <keyword>stream_seq</keyword>
       
       <keyword>iota</keyword>
-<<<<<<< HEAD
-=======
-      
-      <keyword>replicate</keyword>
-      <keyword>concat</keyword>
-      <keyword>zip</keyword>
-      <keyword>unzip</keyword>
-
-      <keyword>write</keyword>
->>>>>>> d447e69e
     </context>
 
     <context id="operators" style-ref="operator" extend-parent="false">
