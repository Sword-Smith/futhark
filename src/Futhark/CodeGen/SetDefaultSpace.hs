--- conflicted
+++ resolved
@@ -42,15 +42,9 @@
 setExtValueSpace space (TransparentValue v) =
   TransparentValue <$> setValueSpace space v
 
-<<<<<<< HEAD
 setValueSpace :: Space -> ValueDesc -> SetDefaultSpaceM ValueDesc
-setValueSpace space (ArrayValue mem memsize _ bt ept shape) =
-  return $ ArrayValue mem memsize space bt ept shape
-=======
-setValueSpace :: Space -> ValueDesc -> ValueDesc
 setValueSpace space (ArrayValue mem _ bt ept shape) =
-  ArrayValue mem space bt ept shape
->>>>>>> e65ff99c
+  return $ ArrayValue mem space bt ept shape
 setValueSpace _ (ScalarValue bt ept v) =
   return $ ScalarValue bt ept v
 
@@ -105,39 +99,28 @@
 setBodySpace space (SetMem to from old_space) =
   SetMem to from <$> setSpace to space old_space
 setBodySpace space (Call dests fname args) =
-<<<<<<< HEAD
   Call dests fname <$> mapM setArgSpace args
   where setArgSpace (MemArg m) = return $ MemArg m
         setArgSpace (ExpArg e) = ExpArg <$> setExpSpace space e
 setBodySpace space (Assert e msg loc) = do
   e' <- setExpSpace space e
   return $ Assert e' msg loc
-setBodySpace space (DebugPrint s t e) =
-  DebugPrint s t <$> setExpSpace space e
+setBodySpace space (DebugPrint s v) = do
+  DebugPrint s <$> mapM (mapM (setExpSpace space)) v
 setBodySpace space (Op op) =
   Op <$> setHostOpDefaultSpace space op
 
 setHostOpDefaultSpace :: Space -> HostOp -> SetDefaultSpaceM HostOp
-setHostOpDefaultSpace space (Husk keep_host num_nodes bparams husk_func interm body red) =
+setHostOpDefaultSpace space (Husk keep_host num_nodes bparams repl_mem husk_func interm body red) =
   localExclude (S.fromList keep_host) $
     Husk keep_host num_nodes
       <$> mapM (setParamSpace space) bparams
+      <*> pure repl_mem
       <*> pure husk_func
       <*> setBodySpace space interm
       <*> setBodySpace space body
       <*> setBodySpace space red
 setHostOpDefaultSpace _ op = return op
-=======
-  Call dests fname $ map setArgSpace args
-  where setArgSpace (MemArg m) = MemArg m
-        setArgSpace (ExpArg e) = ExpArg $ setExpSpace space e
-setBodySpace space (Assert e msg loc) =
-  Assert (setExpSpace space e) msg loc
-setBodySpace space (DebugPrint s v) =
-  DebugPrint s $ fmap (fmap (setExpSpace space)) v
-setBodySpace _ (Op op) =
-  Op op
->>>>>>> e65ff99c
 
 setCountSpace :: Space -> Count a -> SetDefaultSpaceM (Count a)
 setCountSpace space (Count e) =
