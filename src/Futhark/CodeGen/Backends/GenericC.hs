{-# LANGUAGE QuasiQuotes, GeneralizedNewtypeDeriving, FlexibleInstances #-}
{-# LANGUAGE TemplateHaskell #-}
{-# LANGUAGE TupleSections #-}
{-# OPTIONS_GHC -fno-warn-orphans #-}
-- | C code generator framework.
module Futhark.CodeGen.Backends.GenericC
  ( compileProg
  , CParts(..)
  , asLibrary
  , asExecutable

  -- * Pluggable compiler
  , Operations (..)
  , defaultOperations
  , OpCompiler
  , ErrorCompiler

  , PointerQuals
  , MemoryType
  , WriteScalar
  , writeScalarPointerWithQuals
  , ReadScalar
  , readScalarPointerWithQuals
  , Allocate
  , Deallocate
  , Copy
  , StaticArray

  -- * Monadic compiler interface
  , CompilerM
  , CompilerState (compUserState)
  , getUserState
  , modifyUserState
  , contextContents
  , contextFinalInits
  , runCompilerM
  , blockScope
  , compileFun
  , compileCode
  , compileExp
  , compilePrimExp
  , compilePrimValue
  , compileExpToName
  , rawMem
  , item
  , stm
  , stms
  , decl
  , decls
  , atInit
  , headerDecl
  , publicDef
  , publicDef_
  , multicoreDef
  , profileReport
  , HeaderSection(..)
  , libDecl
  , earlyDecl
  , publicName
  , contextType
  , contextField
  -- My stuff
  , fatMemType
  , setMem
  -- * Building Blocks
  , primTypeToCType
  , copyMemoryDefaultSpace
  ) where

import Control.Monad.Identity
import Control.Monad.State
import Control.Monad.Reader
import Control.Monad.Writer
import Control.Monad.RWS
import Data.Bits (xor, shiftR)
import Data.Char (ord, isDigit, isAlphaNum)
import qualified Data.Map.Strict as M
import qualified Data.DList as DL
import Data.List (unzip4)
import Data.Loc
import Data.Maybe
import Data.FileEmbed
import Text.Printf

import qualified Language.C.Syntax as C
import qualified Language.C.Quote.OpenCL as C

import Futhark.CodeGen.ImpCode
import Futhark.MonadFreshNames
import Futhark.CodeGen.Backends.SimpleRepresentation
import Futhark.CodeGen.Backends.GenericC.Options
import Futhark.Util (zEncodeString)
import Futhark.Representation.AST.Attributes (isBuiltInFunction, builtInFunctions)


data CompilerState s = CompilerState {
    compTypeStructs :: [([Type], (C.Type, C.Definition))]
  , compArrayStructs :: [((C.Type, Int), (C.Type, [C.Definition]))]
  , compOpaqueStructs :: [(String, (C.Type, [C.Definition]))]
  , compEarlyDecls :: DL.DList C.Definition
  , compInit :: [C.Stm]
  , compNameSrc :: VNameSource
  , compUserState :: s
  , compHeaderDecls :: M.Map HeaderSection (DL.DList C.Definition)
  , compLibDecls :: DL.DList C.Definition
  , compMulticoreDecls :: DL.DList C.Definition
  , compCtxFields :: DL.DList (String, C.Type, Maybe C.Exp)
  , compProfileItems :: DL.DList C.BlockItem
  , compDeclaredMem :: [(VName,Space)]
  }

newCompilerState :: VNameSource -> s -> CompilerState s
newCompilerState src s = CompilerState { compTypeStructs = []
                                       , compArrayStructs = []
                                       , compOpaqueStructs = []
                                       , compEarlyDecls = mempty
                                       , compInit = []
                                       , compNameSrc = src
                                       , compUserState = s
                                       , compHeaderDecls = mempty
                                       , compLibDecls = mempty
                                       , compMulticoreDecls = mempty
                                       , compCtxFields = mempty
                                       , compProfileItems = mempty
                                       , compDeclaredMem = mempty
                                       }

-- | In which part of the header file we put the declaration.  This is
-- to ensure that the header file remains structured and readable.
data HeaderSection = ArrayDecl String
                   | OpaqueDecl String
                   | EntryDecl
                   | MiscDecl
                   | InitDecl
                   deriving (Eq, Ord)

-- | A substitute expression compiler, tried before the main
-- compilation function.
type OpCompiler op s = op -> CompilerM op s ()

type ErrorCompiler op s = ErrorMsg Exp -> String -> CompilerM op s ()

-- | The address space qualifiers for a pointer of the given type with
-- the given annotation.
type PointerQuals op s = String -> CompilerM op s [C.TypeQual]

-- | The type of a memory block in the given memory space.
type MemoryType op s = SpaceId -> CompilerM op s C.Type

-- | Write a scalar to the given memory block with the given element
-- index and in the given memory space.
type WriteScalar op s =
  C.Exp -> C.Exp -> C.Type -> SpaceId -> Volatility -> C.Exp -> CompilerM op s ()

-- | Read a scalar from the given memory block with the given element
-- index and in the given memory space.
type ReadScalar op s =
  C.Exp -> C.Exp -> C.Type -> SpaceId -> Volatility -> CompilerM op s C.Exp

-- | Allocate a memory block of the given size and with the given tag
-- in the given memory space, saving a reference in the given variable
-- name.
type Allocate op s = C.Exp -> C.Exp -> C.Exp -> SpaceId
                     -> CompilerM op s ()

-- | De-allocate the given memory block with the given tag, which is
-- in the given memory space.
type Deallocate op s = C.Exp -> C.Exp -> SpaceId -> CompilerM op s ()

-- | Create a static array of values - initialised at load time.
type StaticArray op s = VName -> SpaceId -> PrimType -> ArrayContents -> CompilerM op s ()

-- | Copy from one memory block to another.
type Copy op s = C.Exp -> C.Exp -> Space ->
                 C.Exp -> C.Exp -> Space ->
                 C.Exp ->
                 CompilerM op s ()

data Operations op s =
  Operations { opsWriteScalar :: WriteScalar op s
             , opsReadScalar :: ReadScalar op s
             , opsAllocate :: Allocate op s
             , opsDeallocate :: Deallocate op s
             , opsCopy :: Copy op s
             , opsStaticArray :: StaticArray op s

             , opsMemoryType :: MemoryType op s
             , opsCompiler :: OpCompiler op s
             , opsError :: ErrorCompiler op s

             , opsFatMemory :: Bool
               -- ^ If true, use reference counting.  Otherwise, bare
               -- pointers.
             }

defError :: ErrorCompiler op s
defError (ErrorMsg parts) stacktrace = do
  free_all_mem <- collect $ mapM_ (uncurry unRefMem) =<< gets compDeclaredMem
  let onPart (ErrorString s) = return ("%s", [C.cexp|$string:s|])
      onPart (ErrorInt32 x) = ("%d",) <$> compileExp x
  (formatstrs, formatargs) <- unzip <$> mapM onPart parts
  let formatstr = "Error: " ++ concat formatstrs ++ "\n\nBacktrace:\n%s"
  stm [C.cstm|{ ctx->error = msgprintf($string:formatstr, $args:formatargs, $string:stacktrace);
                $items:free_all_mem
                return 1;
              }|]

-- | A set of operations that fail for every operation involving
-- non-default memory spaces.  Uses plain pointers and @malloc@ for
-- memory management.
defaultOperations :: Operations op s
defaultOperations = Operations { opsWriteScalar = defWriteScalar
                               , opsReadScalar = defReadScalar
                               , opsAllocate  = defAllocate
                               , opsDeallocate  = defDeallocate
                               , opsCopy = defCopy
                               , opsStaticArray = defStaticArray
                               , opsMemoryType = defMemoryType
                               , opsCompiler = defCompiler
                               , opsFatMemory = True
                               , opsError = defError
                               }
  where defWriteScalar _ _ _ _ _ =
          error "Cannot write to non-default memory space because I am dumb"
        defReadScalar _ _ _ _ =
          error "Cannot read from non-default memory space"
        defAllocate _ _ _ =
          error "Cannot allocate in non-default memory space"
        defDeallocate _ _ =
          error "Cannot deallocate in non-default memory space"
        defCopy destmem destoffset DefaultSpace srcmem srcoffset DefaultSpace size =
          copyMemoryDefaultSpace destmem destoffset srcmem srcoffset size
        defCopy _ _ _ _ _ _ _ =
          error "Cannot copy to or from non-default memory space"
        defStaticArray _ _ _ _ =
          error "Cannot create static array in non-default memory space"
        defMemoryType _ =
          error "Has no type for non-default memory space"
        defCompiler _ =
          error "The default compiler cannot compile extended operations"


data CompilerEnv op s = CompilerEnv {
    envOperations :: Operations op s
  , envFtable     :: M.Map Name [Type]
  }

newtype CompilerAcc op s = CompilerAcc {
    accItems :: DL.DList C.BlockItem
  }

instance Semigroup (CompilerAcc op s) where
  CompilerAcc items1 <> CompilerAcc items2 =
    CompilerAcc (items1<>items2)

instance Monoid (CompilerAcc op s) where
  mempty = CompilerAcc mempty

envOpCompiler :: CompilerEnv op s -> OpCompiler op s
envOpCompiler = opsCompiler . envOperations

envMemoryType :: CompilerEnv op s -> MemoryType op s
envMemoryType = opsMemoryType . envOperations

envReadScalar :: CompilerEnv op s -> ReadScalar op s
envReadScalar = opsReadScalar . envOperations

envWriteScalar :: CompilerEnv op s -> WriteScalar op s
envWriteScalar = opsWriteScalar . envOperations

envAllocate :: CompilerEnv op s -> Allocate op s
envAllocate = opsAllocate . envOperations

envDeallocate :: CompilerEnv op s -> Deallocate op s
envDeallocate = opsDeallocate . envOperations

envCopy :: CompilerEnv op s -> Copy op s
envCopy = opsCopy . envOperations

envStaticArray :: CompilerEnv op s -> StaticArray op s
envStaticArray = opsStaticArray . envOperations

envFatMemory :: CompilerEnv op s -> Bool
envFatMemory = opsFatMemory . envOperations

newCompilerEnv :: Functions op -> Operations op s
               -> CompilerEnv op s
newCompilerEnv (Functions funs) ops =
  CompilerEnv { envOperations = ops
              , envFtable = ftable <> builtinFtable
              }
  where ftable = M.fromList $ map funReturn funs
        funReturn (name, fun) =
          (name, paramsTypes $ functionOutput fun)
        builtinFtable =
          M.map (map Scalar . snd) builtInFunctions

tupleDefinitions, arrayDefinitions, opaqueDefinitions :: CompilerState s -> [C.Definition]
tupleDefinitions = map (snd . snd) . compTypeStructs
arrayDefinitions = concatMap (snd . snd) . compArrayStructs
opaqueDefinitions = concatMap (snd . snd) . compOpaqueStructs

initDecls, arrayDecls, opaqueDecls, entryDecls, miscDecls :: CompilerState s -> [C.Definition]
initDecls = concatMap (DL.toList . snd) . filter ((==InitDecl) . fst) . M.toList . compHeaderDecls
arrayDecls = concatMap (DL.toList . snd) . filter (isArrayDecl . fst) . M.toList . compHeaderDecls
  where isArrayDecl ArrayDecl{} = True
        isArrayDecl _           = False
opaqueDecls = concatMap (DL.toList . snd) . filter (isOpaqueDecl . fst) . M.toList . compHeaderDecls
  where isOpaqueDecl OpaqueDecl{} = True
        isOpaqueDecl _           = False
entryDecls = concatMap (DL.toList . snd) . filter ((==EntryDecl) . fst) . M.toList . compHeaderDecls
miscDecls = concatMap (DL.toList . snd) . filter ((==MiscDecl) . fst) . M.toList . compHeaderDecls

contextContents :: CompilerM op s ([C.FieldGroup], [C.Stm])
contextContents = do
  (field_names, field_types, field_values) <- gets $ unzip3 . DL.toList . compCtxFields
  let fields = [ [C.csdecl|$ty:ty $id:name;|]
               | (name, ty) <- zip field_names field_types ]
      init_fields = [ [C.cstm|ctx->$id:name = $exp:e;|]
                    | (name, Just e) <- zip field_names field_values ]
  return (fields, init_fields)

contextFinalInits :: CompilerM op s [C.Stm]
contextFinalInits = gets compInit

newtype CompilerM op s a = CompilerM (RWS
                                      (CompilerEnv op s)
                                      (CompilerAcc op s)
                                      (CompilerState s) a)
  deriving (Functor, Applicative, Monad,
            MonadState (CompilerState s),
            MonadReader (CompilerEnv op s),
            MonadWriter (CompilerAcc op s))

instance MonadFreshNames (CompilerM op s) where
  getNameSource = gets compNameSrc
  putNameSource src = modify $ \s -> s { compNameSrc = src }

runCompilerM :: Functions op -> Operations op s -> VNameSource -> s
             -> CompilerM op s a
             -> (a, CompilerState s)
runCompilerM prog ops src userstate (CompilerM m) =
  let (x, s, _) = runRWS m (newCompilerEnv prog ops) (newCompilerState src userstate)
  in (x, s)

getUserState :: CompilerM op s s
getUserState = gets compUserState

modifyUserState :: (s -> s) -> CompilerM op s ()
modifyUserState f = modify $ \compstate ->
  compstate { compUserState = f $ compUserState compstate }

atInit :: C.Stm -> CompilerM op s ()
atInit x = modify $ \s ->
  s { compInit = compInit s ++ [x] }

collect :: CompilerM op s () -> CompilerM op s [C.BlockItem]
collect m = snd <$> collect' m

collect' :: CompilerM op s a -> CompilerM op s (a, [C.BlockItem])
collect' m = pass $ do
  (x, w) <- listen m
  return ((x, DL.toList $ accItems w),
          const w { accItems = mempty})

item :: C.BlockItem -> CompilerM op s ()
item x = tell $ mempty { accItems = DL.singleton x }

fatMemory :: Space -> CompilerM op s Bool
fatMemory ScalarSpace{} = return False
fatMemory _ = asks envFatMemory

instance C.ToIdent Name where
  toIdent = C.toIdent . zEncodeString . nameToString

instance C.ToIdent VName where
  toIdent = C.toIdent . zEncodeString . pretty

instance C.ToExp VName where
  toExp v _ = [C.cexp|$id:v|]

instance C.ToExp IntValue where
  toExp (Int8Value v) = C.toExp v
  toExp (Int16Value v) = C.toExp v
  toExp (Int32Value v) = C.toExp v
  toExp (Int64Value v) = C.toExp v

instance C.ToExp FloatValue where
  toExp (Float32Value v) = C.toExp v
  toExp (Float64Value v) = C.toExp v

instance C.ToExp PrimValue where
  toExp (IntValue v) = C.toExp v
  toExp (FloatValue v) = C.toExp v
  toExp (BoolValue True) = C.toExp (1::Int8)
  toExp (BoolValue False) = C.toExp (0::Int8)
  toExp Checked = C.toExp (1::Int8)

instance C.ToExp SubExp where
  toExp (Var v) = C.toExp v
  toExp (Constant c) = C.toExp c

-- | Construct a publicly visible definition using the specified name
-- as the template.  The first returned definition is put in the
-- header file, and the second is the implementation.  Returns the public
-- name.
publicDef :: String -> HeaderSection -> (String -> (C.Definition, C.Definition))
          -> CompilerM op s String
publicDef s h f = do
  s' <- publicName s
  let (pub, priv) = f s'
  headerDecl h pub
  earlyDecl priv
  return s'

-- | As 'publicDef', but ignores the public name.
publicDef_ :: String -> HeaderSection -> (String -> (C.Definition, C.Definition))
           -> CompilerM op s ()
publicDef_ s h f = void $ publicDef s h f

multicoreDef :: String -> (String -> C.Definition)
             -> CompilerM op s String
multicoreDef s f = do
  s' <- multicoreName s
  multicoreDecl $ f s'
  return s'


headerDecl :: HeaderSection -> C.Definition -> CompilerM op s ()
headerDecl sec def = modify $ \s ->
  s { compHeaderDecls = M.unionWith (<>) (compHeaderDecls s)
                              (M.singleton sec (DL.singleton def)) }

libDecl :: C.Definition -> CompilerM op s ()
libDecl def = modify $ \s ->
  s { compLibDecls = compLibDecls s <> DL.singleton def }

<<<<<<< HEAD
multicoreDecl :: C.Definition -> CompilerM op s ()
multicoreDecl def = modify $ \s ->
  s { compMulticoreDecls = compMulticoreDecls s <> DL.singleton def }

earlyDecls :: [C.Definition] -> CompilerM op s ()
earlyDecls def = modify $ \s ->
  s { compEarlyDecls = compEarlyDecls s <> DL.fromList def }
=======
earlyDecl :: C.Definition -> CompilerM op s ()
earlyDecl def = modify $ \s ->
  s { compEarlyDecls = compEarlyDecls s <> DL.singleton def }
>>>>>>> 27a667dc

contextField :: String -> C.Type -> Maybe C.Exp -> CompilerM op s ()
contextField name ty initial = modify $ \s ->
  s { compCtxFields = compCtxFields s <> DL.singleton (name,ty,initial) }

profileReport :: C.BlockItem -> CompilerM op s ()
profileReport x = modify $ \s ->
  s { compProfileItems = compProfileItems s <> DL.singleton x }

stm :: C.Stm -> CompilerM op s ()
stm (C.Block items _) = mapM_ item items
stm (C.Default s _) = stm s
stm s = item [C.citem|$stm:s|]

stms :: [C.Stm] -> CompilerM op s ()
stms = mapM_ stm

decl :: C.InitGroup -> CompilerM op s ()
decl x =
  item [C.citem|$decl:x;|]

decls :: [C.InitGroup] -> CompilerM op s ()
decls = mapM_ decl

addrOf :: C.Exp -> C.Exp
addrOf e = [C.cexp|&$exp:e|]

-- | Public names must have a consitent prefix.
publicName :: String -> CompilerM op s String
publicName s = return $ "futhark_" ++ s

multicoreName :: String -> CompilerM op s String
multicoreName s = do
  s' <- newVName ("futhark_mc_" ++ s)
  return $ baseString s' ++ "_" ++ (show $ baseTag s')

-- | The generated code must define a struct with this name.
contextType :: CompilerM op s C.Type
contextType = do
  name <- publicName "context"
  return [C.cty|struct $id:name|]

memToCType :: Space -> CompilerM op s C.Type
memToCType space = do
  refcount <- fatMemory space
  if refcount
     then return $ fatMemType space
     else rawMemCType space

rawMemCType :: Space -> CompilerM op s C.Type
rawMemCType DefaultSpace = return defaultMemBlockType
rawMemCType (Space sid) = join $ asks envMemoryType <*> pure sid
rawMemCType (ScalarSpace [] t) =
  return [C.cty|$ty:(primTypeToCType t)[1]|]
rawMemCType (ScalarSpace ds t) =
  return [C.cty|$ty:(primTypeToCType t)[$exp:(cproduct ds')]|]
  where ds' = map (`C.toExp` noLoc) ds

fatMemType :: Space -> C.Type
fatMemType space =
  [C.cty|struct $id:name|]
  where name = case space of
          Space sid    -> "memblock_" ++ sid
          _            -> "memblock"

fatMemSet :: Space -> String
fatMemSet (Space sid) = "memblock_set_" ++ sid
fatMemSet _ = "memblock_set"

fatMemAlloc :: Space -> String
fatMemAlloc (Space sid) = "memblock_alloc_" ++ sid
fatMemAlloc _ = "memblock_alloc"

fatMemUnRef :: Space -> String
fatMemUnRef (Space sid) = "memblock_unref_" ++ sid
fatMemUnRef _ = "memblock_unref"

rawMem :: C.ToExp a => a -> CompilerM op s C.Exp
rawMem v = rawMem' <$> asks envFatMemory <*> pure v

rawMem' :: C.ToExp a => Bool -> a -> C.Exp
rawMem' True  e = [C.cexp|$exp:e.mem|]
rawMem' False e = [C.cexp|$exp:e|]

defineMemorySpace :: Space -> CompilerM op s (C.Definition, [C.Definition], C.BlockItem)
defineMemorySpace space = do
  rm <- rawMemCType space
  let structdef =
        [C.cedecl|struct $id:sname { int *references;
                                     $ty:rm mem;
                                     typename int64_t size;
                                     const char *desc; };|]

  contextField peakname [C.cty|typename int64_t|] $ Just [C.cexp|0|]
  contextField usagename [C.cty|typename int64_t|] $ Just [C.cexp|0|]

  -- Unreferencing a memory block consists of decreasing its reference
  -- count and freeing the corresponding memory if the count reaches
  -- zero.
  free <- case space of
    Space sid -> do free_mem <- asks envDeallocate
                    collect $ free_mem [C.cexp|block->mem|] [C.cexp|block->desc|] sid
    _ -> return [[C.citem|free(block->mem);|]]
  ctx_ty <- contextType
  let unrefdef = [C.cedecl|static int $id:(fatMemUnRef space) ($ty:ctx_ty *ctx, $ty:mty *block, const char *desc) {
  if (block->references != NULL) {
    *(block->references) -= 1;
    if (ctx->detail_memory) {
      fprintf(stderr, $string:("Unreferencing block %s (allocated as %s) in %s: %d references remaining.\n"),
                               desc, block->desc, $string:spacedesc, *(block->references));
    }
    if (*(block->references) == 0) {
      ctx->$id:usagename -= block->size;
      $items:free
      free(block->references);
      if (ctx->detail_memory) {
        fprintf(stderr, "%lld bytes freed (now allocated: %lld bytes)\n",
                (long long) block->size, (long long) ctx->$id:usagename);
      }
    }
    block->references = NULL;
  }
  return 0;
}|]

  -- When allocating a memory block we initialise the reference count to 1.
  alloc <- collect $
    case space of
      Space sid ->
        join $ asks envAllocate <*> pure [C.cexp|block->mem|] <*>
        pure [C.cexp|size|] <*> pure [C.cexp|desc|] <*> pure sid
      _ ->
        stm [C.cstm|block->mem = (char*) malloc(size);|]
  let allocdef = [C.cedecl|static int $id:(fatMemAlloc space) ($ty:ctx_ty *ctx, $ty:mty *block, typename int64_t size, const char *desc) {
  if (size < 0) {
    panic(1, "Negative allocation of %lld bytes attempted for %s in %s.\n",
          (long long)size, desc, $string:spacedesc, ctx->$id:usagename);
  }
  int ret = $id:(fatMemUnRef space)(ctx, block, desc);

  ctx->$id:usagename += size;
  if (ctx->detail_memory) {
    fprintf(stderr, "Allocating %lld bytes for %s in %s (then allocated: %lld bytes)",
            (long long) size,
            desc, $string:spacedesc,
            (long long) ctx->$id:usagename);
  }
  if (ctx->$id:usagename > ctx->$id:peakname) {
    ctx->$id:peakname = ctx->$id:usagename;
    if (ctx->detail_memory) {
      fprintf(stderr, " (new peak).\n");
    }
  } else if (ctx->detail_memory) {
    fprintf(stderr, ".\n");
  }

  $items:alloc
  block->references = (int*) malloc(sizeof(int));
  *(block->references) = 1;
  block->size = size;
  block->desc = desc;
  return ret;
  }|]

  -- Memory setting - unreference the destination and increase the
  -- count of the source by one.
  let setdef = [C.cedecl|static int $id:(fatMemSet space) ($ty:ctx_ty *ctx, $ty:mty *lhs, $ty:mty *rhs, const char *lhs_desc) {
  int ret = $id:(fatMemUnRef space)(ctx, lhs, lhs_desc);
  (*(rhs->references))++;
  *lhs = *rhs;
  return ret;
}
|]

  let peakmsg = "Peak memory usage for " ++ spacedesc ++ ": %lld bytes.\n"
  return (structdef,
          [unrefdef, allocdef, setdef],
          [C.citem|fprintf(stderr, $string:peakmsg,
                           (long long) ctx->$id:peakname);|])
  where mty = fatMemType space
        (peakname, usagename, sname, spacedesc) = case space of
          Space sid    -> ("peak_mem_usage_" ++ sid,
                           "cur_mem_usage_" ++ sid,
                           "memblock_" ++ sid,
                           "space '" ++ sid ++ "'")
          _ -> ("peak_mem_usage_default",
                "cur_mem_usage_default",
                "memblock",
                "default space")

declMem :: VName -> Space -> CompilerM op s ()
declMem name space = do
  ty <- memToCType space
  decl [C.cdecl|$ty:ty $id:name;|]
  resetMem name space
  modify $ \s -> s { compDeclaredMem = (name, space) : compDeclaredMem s }

resetMem :: C.ToExp a => a -> Space -> CompilerM op s ()
resetMem mem space = do
  refcount <- fatMemory space
  when refcount $
    stm [C.cstm|$exp:mem.references = NULL;|]

setMem :: (C.ToExp a, C.ToExp b) => a -> b -> Space -> CompilerM op s ()
setMem dest src space = do
  refcount <- fatMemory space
  let src_s = pretty $ C.toExp src noLoc
  if refcount
    then stm [C.cstm|if ($id:(fatMemSet space)(ctx, &$exp:dest, &$exp:src,
                                               $string:src_s) != 0) {
                       return 1;
                     }|]
    else stm [C.cstm|$exp:dest = $exp:src;|]

unRefMem :: C.ToExp a => a -> Space -> CompilerM op s ()
unRefMem mem space = do
  refcount <- fatMemory space
  let mem_s = pretty $ C.toExp mem noLoc
  when refcount $
    stm [C.cstm|if ($id:(fatMemUnRef space)(ctx, &$exp:mem, $string:mem_s) != 0) {
               return 1;
             }|]

allocMem :: (C.ToExp a, C.ToExp b) =>
            a -> b -> Space -> C.Stm -> CompilerM op s ()
allocMem name size space on_failure = do
  refcount <- fatMemory space
  let name_s = pretty $ C.toExp name noLoc
  if refcount
    then stm [C.cstm|if ($id:(fatMemAlloc space)(ctx, &$exp:name, $exp:size,
                                                       $string:name_s)) {
                                                       $stm:on_failure
                     }|]
    else alloc name
  where alloc dest = case space of
          Space sid ->
            join $ asks envAllocate <*> rawMem name <*>
            pure [C.cexp|$exp:size|] <*> pure [C.cexp|desc|] <*> pure sid
          _ ->
            stm [C.cstm|$exp:dest = (char*) malloc($exp:size);|]

primTypeInfo :: PrimType -> Signedness -> C.Exp
primTypeInfo (IntType it) t = case (it, t) of
  (Int8,  TypeUnsigned) -> [C.cexp|u8_info|]
  (Int16, TypeUnsigned) -> [C.cexp|u16_info|]
  (Int32, TypeUnsigned) -> [C.cexp|u32_info|]
  (Int64, TypeUnsigned) -> [C.cexp|u64_info|]
  (Int8,  _) -> [C.cexp|i8_info|]
  (Int16, _) -> [C.cexp|i16_info|]
  (Int32, _) -> [C.cexp|i32_info|]
  (Int64, _) -> [C.cexp|i64_info|]
primTypeInfo (FloatType Float32) _ = [C.cexp|f32_info|]
primTypeInfo (FloatType Float64) _ = [C.cexp|f64_info|]
primTypeInfo Bool _ = [C.cexp|bool_info|]
primTypeInfo Cert _ = [C.cexp|bool_info|]

copyMemoryDefaultSpace :: C.Exp -> C.Exp -> C.Exp -> C.Exp -> C.Exp ->
                          CompilerM op s ()
copyMemoryDefaultSpace destmem destidx srcmem srcidx nbytes =
  stm [C.cstm|memmove($exp:destmem + $exp:destidx,
                      $exp:srcmem + $exp:srcidx,
                      $exp:nbytes);|]


paramsTypes :: [Param] -> [Type]
paramsTypes = map paramType
  -- Let's hope we don't need the size for anything, because we are
  -- just making something up.
  where paramType (MemParam _ space) = Mem space
        paramType (ScalarParam _ t) = Scalar t

--- Entry points.

arrayName :: PrimType -> Signedness -> Int -> String
arrayName pt signed rank =
  prettySigned (signed==TypeUnsigned) pt ++ "_" ++ show rank ++ "d"

opaqueName :: String -> [ValueDesc] -> String
opaqueName s _
  | valid = "opaque_" ++ s
  where valid = head s /= '_' &&
                not (isDigit $ head s) &&
                all ok s
        ok c = isAlphaNum c || c == '_'
opaqueName s vds = "opaque_" ++ hash (zipWith xor [0..] $ map ord (s ++ concatMap p vds))
  where p (ScalarValue pt signed _) =
          show (pt, signed)
        p (ArrayValue _ space pt signed dims) =
          show (space, pt, signed, length dims)

        -- FIXME: a stupid hash algorithm; may have collisions.
        hash = printf "%x" . foldl xor 0 . map (iter . (*0x45d9f3b) .
                                                iter . (*0x45d9f3b) .
                                                iter . fromIntegral)
        iter x = ((x::Word32) `shiftR` 16) `xor` x

criticalSection :: [C.BlockItem] -> [C.BlockItem]
criticalSection items = [[C.citem|lock_lock(&ctx->lock);|]] <>
                        items <>
                        [[C.citem|lock_unlock(&ctx->lock);|]]

arrayLibraryFunctions :: Space -> PrimType -> Signedness -> [DimSize]
                      -> CompilerM op s [C.Definition]
arrayLibraryFunctions space pt signed shape = do
  let rank = length shape
      pt' = signedPrimTypeToCType signed pt
      name = arrayName pt signed rank
      arr_name = "futhark_" ++ name
      array_type = [C.cty|struct $id:arr_name|]

  new_array <- publicName $ "new_" ++ name
  new_raw_array <- publicName $ "new_raw_" ++ name
  free_array <- publicName $ "free_" ++ name
  values_array <- publicName $ "values_" ++ name
  values_raw_array <- publicName $ "values_raw_" ++ name
  shape_array <- publicName $ "shape_" ++ name

  let shape_names = [ "dim"++show i | i <- [0..rank-1] ]
      shape_params = [ [C.cparam|typename int64_t $id:k|] | k <- shape_names ]
      arr_size = cproduct [ [C.cexp|$id:k|] | k <- shape_names ]
      arr_size_array = cproduct [ [C.cexp|arr->shape[$int:i]|] | i <- [0..rank-1] ]
  copy <- asks envCopy

  arr_raw_mem <- rawMem [C.cexp|arr->mem|]
  memty <- rawMemCType space

  let prepare_new = do
        resetMem [C.cexp|arr->mem|] space
        allocMem [C.cexp|arr->mem|] [C.cexp|((size_t)$exp:arr_size) * sizeof($ty:pt')|] space
                 [C.cstm|return NULL;|]
        forM_ [0..rank-1] $ \i ->
          let dim_s = "dim"++show i
          in stm [C.cstm|arr->shape[$int:i] = $id:dim_s;|]

  new_body <- collect $ do
    prepare_new
    copy arr_raw_mem [C.cexp|0|] space
         [C.cexp|data|] [C.cexp|0|] DefaultSpace
         [C.cexp|((size_t)$exp:arr_size) * sizeof($ty:pt')|]

  new_raw_body <- collect $ do
    prepare_new
    copy arr_raw_mem [C.cexp|0|] space
         [C.cexp|data|] [C.cexp|offset|] space
         [C.cexp|((size_t)$exp:arr_size) * sizeof($ty:pt')|]

  free_body <- collect $ unRefMem [C.cexp|arr->mem|] space

  values_body <- collect $
    copy [C.cexp|data|] [C.cexp|0|] DefaultSpace
         arr_raw_mem [C.cexp|0|] space
         [C.cexp|((size_t)$exp:arr_size_array) * sizeof($ty:pt')|]

  ctx_ty <- contextType

  headerDecl (ArrayDecl name)
    [C.cedecl|struct $id:arr_name;|]
  headerDecl (ArrayDecl name)
    [C.cedecl|$ty:array_type* $id:new_array($ty:ctx_ty *ctx, $ty:pt' *data, $params:shape_params);|]
  headerDecl (ArrayDecl name)
    [C.cedecl|$ty:array_type* $id:new_raw_array($ty:ctx_ty *ctx, $ty:memty data, int offset, $params:shape_params);|]
  headerDecl (ArrayDecl name)
    [C.cedecl|int $id:free_array($ty:ctx_ty *ctx, $ty:array_type *arr);|]
  headerDecl (ArrayDecl name)
    [C.cedecl|int $id:values_array($ty:ctx_ty *ctx, $ty:array_type *arr, $ty:pt' *data);|]
  headerDecl (ArrayDecl name)
    [C.cedecl|$ty:memty $id:values_raw_array($ty:ctx_ty *ctx, $ty:array_type *arr);|]
  headerDecl (ArrayDecl name)
    [C.cedecl|typename int64_t* $id:shape_array($ty:ctx_ty *ctx, $ty:array_type *arr);|]

  return [C.cunit|
          $ty:array_type* $id:new_array($ty:ctx_ty *ctx, $ty:pt' *data, $params:shape_params) {
            $ty:array_type* bad = NULL;
            $ty:array_type *arr = ($ty:array_type*) malloc(sizeof($ty:array_type));
            if (arr == NULL) {
              return bad;
            }
            $items:(criticalSection new_body)
            return arr;
          }

          $ty:array_type* $id:new_raw_array($ty:ctx_ty *ctx, $ty:memty data, int offset,
                                            $params:shape_params) {
            $ty:array_type* bad = NULL;
            $ty:array_type *arr = ($ty:array_type*) malloc(sizeof($ty:array_type));
            if (arr == NULL) {
              return bad;
            }
            $items:(criticalSection new_raw_body)
            return arr;
          }

          int $id:free_array($ty:ctx_ty *ctx, $ty:array_type *arr) {
            $items:(criticalSection free_body)
            free(arr);
            return 0;
          }

          int $id:values_array($ty:ctx_ty *ctx, $ty:array_type *arr, $ty:pt' *data) {
            $items:(criticalSection values_body)
            return 0;
          }

          $ty:memty $id:values_raw_array($ty:ctx_ty *ctx, $ty:array_type *arr) {
            (void)ctx;
            return $exp:arr_raw_mem;
          }

          typename int64_t* $id:shape_array($ty:ctx_ty *ctx, $ty:array_type *arr) {
            (void)ctx;
            return arr->shape;
          }
          |]

opaqueLibraryFunctions :: String -> [ValueDesc]
                       -> CompilerM op s [C.Definition]
opaqueLibraryFunctions desc vds = do
  name <- publicName $ opaqueName desc vds
  free_opaque <- publicName $ "free_" ++ opaqueName desc vds

  let opaque_type = [C.cty|struct $id:name|]

      freeComponent _ ScalarValue{} =
        return ()
      freeComponent i (ArrayValue _ _ pt signed shape) = do
        let rank = length shape
        free_array <- publicName $ "free_" ++ arrayName pt signed rank
        stm [C.cstm|if ((tmp = $id:free_array(ctx, obj->$id:(tupleField i))) != 0) {
                ret = tmp;
             }|]

  ctx_ty <- contextType

  free_body <- collect $ zipWithM_ freeComponent [0..] vds

  headerDecl (OpaqueDecl desc)
    [C.cedecl|int $id:free_opaque($ty:ctx_ty *ctx, $ty:opaque_type *obj);|]

  return [C.cunit|
          int $id:free_opaque($ty:ctx_ty *ctx, $ty:opaque_type *obj) {
            int ret = 0, tmp;
            $items:free_body
            free(obj);
            return ret;
          }
           |]

valueDescToCType :: ValueDesc -> CompilerM op s C.Type
valueDescToCType (ScalarValue pt signed _) =
  return $ signedPrimTypeToCType signed pt
valueDescToCType (ArrayValue _ space pt signed shape) = do
  let pt' = signedPrimTypeToCType signed pt
      rank = length shape
  exists <- gets $ lookup (pt',rank) . compArrayStructs
  case exists of
    Just (cty, _) -> return cty
    Nothing -> do
      memty <- memToCType space
      name <- publicName $ arrayName pt signed rank
      let struct = [C.cedecl|struct $id:name { $ty:memty mem; typename int64_t shape[$int:rank]; };|]
          stype = [C.cty|struct $id:name|]
      library <- arrayLibraryFunctions space pt signed shape
      modify $ \s -> s { compArrayStructs =
                           ((pt', rank), (stype, struct : library)) : compArrayStructs s
                       }
      return stype

opaqueToCType :: String -> [ValueDesc] -> CompilerM op s C.Type
opaqueToCType desc vds = do
  name <- publicName $ opaqueName desc vds
  exists <- gets $ lookup name . compOpaqueStructs
  case exists of
    Just (ty, _) -> return ty
    Nothing -> do
      members <- zipWithM field vds [(0::Int)..]
      let struct = [C.cedecl|struct $id:name { $sdecls:members };|]
          stype = [C.cty|struct $id:name|]
      headerDecl (OpaqueDecl desc) [C.cedecl|struct $id:name;|]
      library <- opaqueLibraryFunctions desc vds
      modify $ \s -> s { compOpaqueStructs =
                           (name, (stype, struct : library)) :
                           compOpaqueStructs s }
      return stype
  where field vd@ScalarValue{} i = do
          ct <- valueDescToCType vd
          return [C.csdecl|$ty:ct $id:(tupleField i);|]
        field vd i = do
          ct <- valueDescToCType vd
          return [C.csdecl|$ty:ct *$id:(tupleField i);|]

externalValueToCType :: ExternalValue -> CompilerM op s C.Type
externalValueToCType (TransparentValue vd) = valueDescToCType vd
externalValueToCType (OpaqueValue desc vds) = opaqueToCType desc vds

prepareEntryInputs :: [ExternalValue] -> CompilerM op s [C.Param]
prepareEntryInputs = zipWithM prepare [(0::Int)..]
  where prepare pno (TransparentValue vd) = do
          let pname = "in" ++ show pno
          ty <- prepareValue [C.cexp|$id:pname|] vd
          return [C.cparam|const $ty:ty $id:pname|]

        prepare pno (OpaqueValue desc vds) = do
          ty <- opaqueToCType desc vds
          let pname = "in" ++ show pno
              field i ScalarValue{} = [C.cexp|$id:pname->$id:(tupleField i)|]
              field i ArrayValue{} = [C.cexp|$id:pname->$id:(tupleField i)|]
          zipWithM_ prepareValue (zipWith field [0..] vds) vds
          return [C.cparam|const $ty:ty *$id:pname|]

        prepareValue src (ScalarValue pt signed name) = do
          let pt' = signedPrimTypeToCType signed pt
          stm [C.cstm|$id:name = $exp:src;|]
          return pt'

        prepareValue src vd@(ArrayValue mem _ _ _ shape) = do
          ty <- valueDescToCType vd

          stm [C.cstm|$exp:mem = $exp:src->mem;|]

          let rank = length shape
              maybeCopyDim (Var d) i =
                Just [C.cstm|$id:d = $exp:src->shape[$int:i];|]
              maybeCopyDim _ _ = Nothing

          stms $ catMaybes $ zipWith maybeCopyDim shape [0..rank-1]

          return [C.cty|$ty:ty*|]

prepareEntryOutputs :: [ExternalValue] -> CompilerM op s [C.Param]
prepareEntryOutputs = zipWithM prepare [(0::Int)..]
  where prepare pno (TransparentValue vd) = do
          let pname = "out" ++ show pno
          ty <- valueDescToCType vd

          case vd of
            ArrayValue{} -> do
              stm [C.cstm|assert((*$id:pname = ($ty:ty*) malloc(sizeof($ty:ty))) != NULL);|]
              prepareValue [C.cexp|*$id:pname|] vd
              return [C.cparam|$ty:ty **$id:pname|]
            ScalarValue{} -> do
              prepareValue [C.cexp|*$id:pname|] vd
              return [C.cparam|$ty:ty *$id:pname|]

        prepare pno (OpaqueValue desc vds) = do
          let pname = "out" ++ show pno
          ty <- opaqueToCType desc vds
          vd_ts <- mapM valueDescToCType vds

          stm [C.cstm|assert((*$id:pname = ($ty:ty*) malloc(sizeof($ty:ty))) != NULL);|]


          forM_ (zip3 [0..] vd_ts vds) $ \(i,ct,vd) -> do
            let field = [C.cexp|(*$id:pname)->$id:(tupleField i)|]
            case vd of
              ScalarValue{} -> return ()
              _ -> stm [C.cstm|assert(($exp:field = ($ty:ct*) malloc(sizeof($ty:ct))) != NULL);|]
            prepareValue field vd

          return [C.cparam|$ty:ty **$id:pname|]

        prepareValue dest (ScalarValue _ _ name) =
          stm [C.cstm|$exp:dest = $id:name;|]

        prepareValue dest (ArrayValue mem _ _ _ shape) = do
          stm [C.cstm|$exp:dest->mem = $id:mem;|]

          let rank = length shape
              maybeCopyDim (Constant x) i =
                [C.cstm|$exp:dest->shape[$int:i] = $exp:x;|]
              maybeCopyDim (Var d) i =
                [C.cstm|$exp:dest->shape[$int:i] = $id:d;|]
          stms $ zipWith maybeCopyDim shape [0..rank-1]

onEntryPoint :: Name -> Function op
             -> CompilerM op s (C.Definition, C.Definition, C.Initializer)
onEntryPoint fname function@(Function _ outputs inputs _ results args) = do
  let out_args = map (\p -> [C.cexp|&$id:(paramName p)|]) outputs
      in_args = map (\p -> [C.cexp|$id:(paramName p)|]) inputs

  inputdecls <- collect $ mapM_ stubParam inputs
  outputdecls <- collect $ mapM_ stubParam outputs

  let entry_point_name = nameToString fname
  entry_point_function_name <- publicName $ "entry_" ++ entry_point_name

  (entry_point_input_params, unpack_entry_inputs) <-
    collect' $ prepareEntryInputs args
  (entry_point_output_params, pack_entry_outputs) <-
    collect' $ prepareEntryOutputs results

  (cli_entry_point, cli_init) <- cliEntryPoint fname function

  ctx_ty <- contextType

  headerDecl EntryDecl [C.cedecl|int $id:entry_point_function_name
                                     ($ty:ctx_ty *ctx,
                                      $params:entry_point_output_params,
                                      $params:entry_point_input_params);|]

  return ([C.cedecl|int $id:entry_point_function_name
                         ($ty:ctx_ty *ctx,
                          $params:entry_point_output_params,
                          $params:entry_point_input_params) {
    $items:inputdecls
    $items:outputdecls

    lock_lock(&ctx->lock);

    $items:unpack_entry_inputs

    int ret = $id:(funName fname)(ctx, $args:out_args, $args:in_args);

    if (ret == 0) {
      $items:pack_entry_outputs
    }

    lock_unlock(&ctx->lock);

    return ret;
}
    |],
          cli_entry_point,
          cli_init)
  where stubParam (MemParam name space) =
          declMem name space
        stubParam (ScalarParam name ty) = do
          let ty' = primTypeToCType ty
          decl [C.cdecl|$ty:ty' $id:name;|]

--- CLI interface
--
-- Our strategy for CLI entry points is to parse everything into
-- host memory ('DefaultSpace') and copy the result into host memory
-- after the entry point has returned.  We have some ad-hoc frobbery
-- to copy the host-level memory blocks to another memory space if
-- necessary.  This will break if the Futhark entry point uses
-- non-trivial index functions for its input or output.
--
-- The idea here is to keep the nastyness in the wrapper, whilst not
-- messing up anything else.

printPrimStm :: (C.ToExp a, C.ToExp b) => a -> b -> PrimType -> Signedness -> C.Stm
printPrimStm dest val bt ept =
  [C.cstm|write_scalar($exp:dest, binary_output, &$exp:(primTypeInfo bt ept), &$exp:val);|]

-- | Return a statement printing the given external value.
printStm :: ExternalValue -> C.Exp -> CompilerM op s C.Stm
printStm (OpaqueValue desc _) _ =
  return [C.cstm|printf("#<opaque %s>", $string:desc);|]
printStm (TransparentValue (ScalarValue bt ept _)) e =
  return $ printPrimStm [C.cexp|stdout|] e bt ept
printStm (TransparentValue (ArrayValue _ _ bt ept shape)) e = do
  values_array <- publicName $ "values_" ++ name
  shape_array <- publicName $ "shape_" ++ name
  let num_elems = cproduct [ [C.cexp|$id:shape_array(ctx, $exp:e)[$int:i]|] | i <- [0..rank-1] ]
  return [C.cstm|{
      $ty:bt' *arr = calloc(sizeof($ty:bt'), $exp:num_elems);
      assert(arr != NULL);
      assert($id:values_array(ctx, $exp:e, arr) == 0);
      write_array(stdout, binary_output, &$exp:(primTypeInfo bt ept), arr,
                  $id:shape_array(ctx, $exp:e), $int:rank);
      free(arr);
  }|]
  where rank = length shape
        bt' = primTypeToCType bt
        name = arrayName bt ept rank

readPrimStm :: C.ToExp a => a -> Int -> PrimType -> Signedness -> C.Stm
readPrimStm place i t ept =
  [C.cstm|if (read_scalar(&$exp:(primTypeInfo t ept),&$exp:place) != 0) {
        panic(1, "Error when reading input #%d of type %s (errno: %s).\n",
              $int:i,
              $exp:(primTypeInfo t ept).type_name,
              strerror(errno));
      }|]

readInputs :: [ExternalValue] -> CompilerM op s [(C.Stm, C.Stm, C.Stm, C.Exp)]
readInputs = zipWithM readInput [0..]

readInput :: Int -> ExternalValue -> CompilerM op s (C.Stm, C.Stm, C.Stm, C.Exp)
readInput i (OpaqueValue desc _) = do
  stm [C.cstm|panic(1, "Cannot read input #%d of type %s\n", $int:i, $string:desc);|]
  return ([C.cstm|;|], [C.cstm|;|], [C.cstm|;|], [C.cexp|NULL|])
readInput i (TransparentValue (ScalarValue t ept _)) = do
  dest <- newVName "read_value"
  item [C.citem|$ty:(primTypeToCType t) $id:dest;|]
  stm $ readPrimStm dest i t ept
  return ([C.cstm|;|], [C.cstm|;|], [C.cstm|;|], [C.cexp|$id:dest|])
readInput i (TransparentValue vd@(ArrayValue _ _ t ept dims)) = do
  dest <- newVName "read_value"
  shape <- newVName "read_shape"
  arr <- newVName "read_arr"
  ty <- valueDescToCType vd
  item [C.citem|$ty:ty *$id:dest;|]

  let t' = signedPrimTypeToCType ept t
      rank = length dims
      name = arrayName t ept rank
      dims_exps = [ [C.cexp|$id:shape[$int:j]|] | j <- [0..rank-1] ]
      dims_s = concat $ replicate rank "[]"

  new_array <- publicName $ "new_" ++ name
  free_array <- publicName $ "free_" ++ name

  stm [C.cstm|{
     typename int64_t $id:shape[$int:rank];
     $ty:t' *$id:arr = NULL;
     errno = 0;
     if (read_array(&$exp:(primTypeInfo t ept),
                    (void**) &$id:arr,
                    $id:shape,
                    $int:(length dims))
         != 0) {
       panic(1, "Cannot read input #%d of type %s%s (errno: %s).\n",
                 $int:i,
                 $string:dims_s,
                 $exp:(primTypeInfo t ept).type_name,
                 strerror(errno));
     }
   }|]

  return ([C.cstm|assert(($exp:dest = $id:new_array(ctx, $id:arr, $args:dims_exps)) != 0);|],
          [C.cstm|assert($id:free_array(ctx, $exp:dest) == 0);|],
          [C.cstm|free($id:arr);|],
          [C.cexp|$id:dest|])

prepareOutputs :: [ExternalValue] -> CompilerM op s [(C.Exp, C.Stm)]
prepareOutputs = mapM prepareResult
  where prepareResult ev = do
          ty <- externalValueToCType ev
          result <- newVName "result"

          case ev of
            TransparentValue ScalarValue{} -> do
              item [C.citem|$ty:ty $id:result;|]
              return ([C.cexp|$id:result|], [C.cstm|;|])
            TransparentValue (ArrayValue _ _ t ept dims) -> do
              let name = arrayName t ept $ length dims
              free_array <- publicName $ "free_" ++ name
              item [C.citem|$ty:ty *$id:result;|]
              return ([C.cexp|$id:result|],
                      [C.cstm|assert($id:free_array(ctx, $exp:result) == 0);|])
            OpaqueValue desc vds -> do
              free_opaque <- publicName $ "free_" ++ opaqueName desc vds
              item [C.citem|$ty:ty *$id:result;|]
              return ([C.cexp|$id:result|],
                      [C.cstm|assert($id:free_opaque(ctx, $exp:result) == 0);|])

printResult :: [(ExternalValue,C.Exp)] -> CompilerM op s [C.Stm]
printResult vs = fmap concat $ forM vs $ \(v,e) -> do
  p <- printStm v e
  return [p, [C.cstm|printf("\n");|]]

cliEntryPoint :: Name
              -> FunctionT a
              -> CompilerM op s (C.Definition, C.Initializer)
cliEntryPoint fname (Function _ _ _ _ results args) = do
  ((pack_input, free_input, free_parsed, input_args), input_items) <-
    collect' $ unzip4 <$> readInputs args

  ((output_vals, free_outputs), output_decls) <-
    collect' $ unzip <$> prepareOutputs results
  printstms <- printResult $ zip results output_vals

  ctx_ty <- contextType
  sync_ctx <- publicName "context_sync"
  error_ctx <- publicName "context_get_error"

  let entry_point_name = nameToString fname
      cli_entry_point_function_name = "futrts_cli_entry_" ++ entry_point_name
  entry_point_function_name <- publicName $ "entry_" ++ entry_point_name

  pause_profiling <- publicName "context_pause_profiling"
  unpause_profiling <- publicName "context_unpause_profiling"

  let run_it = [C.citems|
                  int r;
                  /* Run the program once. */
                  $stms:pack_input
                  if ($id:sync_ctx(ctx) != 0) {
                    panic(1, "%s", $id:error_ctx(ctx));
                  };
                  // Only profile last run.
                  if (profile_run) {
                    $id:unpause_profiling(ctx);
                  }
                  t_start = get_wall_time();
                  r = $id:entry_point_function_name(ctx,
                                                    $args:(map addrOf output_vals),
                                                    $args:input_args);
                  if (r != 0) {
                    panic(1, "%s", $id:error_ctx(ctx));
                  }
                  if ($id:sync_ctx(ctx) != 0) {
                    panic(1, "%s", $id:error_ctx(ctx));
                  };
                  if (profile_run) {
                    $id:pause_profiling(ctx);
                  }
                  t_end = get_wall_time();
                  long int elapsed_usec = t_end - t_start;
                  if (time_runs && runtime_file != NULL) {
                    fprintf(runtime_file, "%lld\n", (long long) elapsed_usec);
                  }
                  $stms:free_input
                |]

  return ([C.cedecl|static void $id:cli_entry_point_function_name($ty:ctx_ty *ctx) {
    typename int64_t t_start, t_end;
    int time_runs = 0, profile_run = 0;

    // We do not want to profile all the initialisation.
    $id:pause_profiling(ctx);

    /* Declare and read input. */
    set_binary_mode(stdin);
    $items:input_items

    if (end_of_input() != 0) {
      panic(1, "Expected EOF on stdin after reading input for %s.\n", $string:(quote (pretty fname)));
    }

    $items:output_decls

    /* Warmup run */
    if (perform_warmup) {
      $items:run_it
      $stms:free_outputs
    }
    time_runs = 1;
    /* Proper run. */
    for (int run = 0; run < num_runs; run++) {
      // Only profile last run.
      profile_run = run == num_runs -1;
      $items:run_it
      if (run < num_runs-1) {
        $stms:free_outputs
      }
    }

    /* Free the parsed input. */
    $stms:free_parsed

    /* Print the final result. */
    if (binary_output) {
      set_binary_mode(stdout);
    }
    $stms:printstms

    $stms:free_outputs
  }
                |],
          [C.cinit|{ .name = $string:entry_point_name,
                      .fun = $id:cli_entry_point_function_name }|]
    )

benchmarkOptions :: [Option]
benchmarkOptions =
   [ Option { optionLongName = "write-runtime-to"
            , optionShortName = Just 't'
            , optionArgument = RequiredArgument "FILE"
            , optionAction = set_runtime_file
            }
   , Option { optionLongName = "runs"
            , optionShortName = Just 'r'
            , optionArgument = RequiredArgument "INT"
            , optionAction = set_num_runs
            }
   , Option { optionLongName = "debugging"
            , optionShortName = Just 'D'
            , optionArgument = NoArgument
            , optionAction = [C.cstm|futhark_context_config_set_debugging(cfg, 1);|]
            }
   , Option { optionLongName = "log"
            , optionShortName = Just 'L'
            , optionArgument = NoArgument
            , optionAction = [C.cstm|futhark_context_config_set_logging(cfg, 1);|]
            }
   , Option { optionLongName = "entry-point"
            , optionShortName = Just 'e'
            , optionArgument = RequiredArgument "NAME"
            , optionAction = [C.cstm|if (entry_point != NULL) entry_point = optarg;|]
            }
   , Option { optionLongName = "binary-output"
            , optionShortName = Just 'b'
            , optionArgument = NoArgument
            , optionAction = [C.cstm|binary_output = 1;|]
            }
   ]
  where set_runtime_file = [C.cstm|{
          runtime_file = fopen(optarg, "w");
          if (runtime_file == NULL) {
            panic(1, "Cannot open %s: %s\n", optarg, strerror(errno));
          }
        }|]
        set_num_runs = [C.cstm|{
          num_runs = atoi(optarg);
          perform_warmup = 1;
          if (num_runs <= 0) {
            panic(1, "Need a positive number of runs, not %s\n", optarg);
          }
        }|]

-- | The result of compilation to C is four parts, which can be put
-- together in various ways.  The obvious way is to concatenate all of
-- them, which yields a CLI program.  Another is to compile the
-- library part by itself, and use the header file to call into it.
data CParts = CParts { cHeader :: String
                     , cUtils :: String
                       -- ^ Utility definitions that must be visible
                       -- to both CLI and library parts.
                     , cCLI :: String
                     , cLib :: String
                     }

-- | Produce header and implementation files.
asLibrary :: CParts -> (String, String)
asLibrary parts = ("#pragma once\n\n" <> cHeader parts, cUtils parts <> cLib parts)

-- | As executable with command-line interface.
asExecutable :: CParts -> String
asExecutable (CParts a b c d) = a <> b <> c <> d

-- | Compile imperative program to a C program.  Always uses the
-- function named "main" as entry point, so make sure it is defined.
compileProg :: MonadFreshNames m =>
               Operations op ()
            -> CompilerM op () ()
            -> String
            -> [Space]
            -> [Option]
            -> Functions op
            -> m CParts
compileProg ops extra header_extra spaces options prog@(Functions funs) = do
  src <- getNameSource
  let ((prototypes, definitions, entry_points), endstate) =
        runCompilerM prog ops src () compileProg'
      (entry_point_decls, cli_entry_point_decls, entry_point_inits) =
        unzip3 entry_points
      option_parser = generateOptionParser "parse_options" $ benchmarkOptions++options

  let headerdefs = [C.cunit|
$esc:("/*\n * Headers\n*/\n")
$esc:("#include <stdint.h>")
$esc:("#include <stddef.h>")
$esc:("#include <stdbool.h>")
$esc:(header_extra)

$esc:("\n/*\n * Initialisation\n*/\n")
$edecls:(initDecls endstate)

$esc:("\n/*\n * Arrays\n*/\n")
$edecls:(arrayDecls endstate)

$esc:("\n/*\n * Opaque values\n*/\n")
$edecls:(opaqueDecls endstate)

$esc:("\n/*\n * Entry points\n*/\n")
$edecls:(entryDecls endstate)

$esc:("\n/*\n * Miscellaneous\n*/\n")
$edecls:(miscDecls endstate)
                           |]

  let utildefs = [C.cunit|
$esc:("#include <stdio.h>")
$esc:("#include <stdlib.h>")
$esc:("#include <stdbool.h>")
$esc:("#include <math.h>")
$esc:("#include <stdint.h>")
/* If NDEBUG is set, the assert() macro will do nothing. Since Futhark
   (unfortunately) makes use of assert() for error detection (and even some
   side effects), we want to avoid that. */
$esc:("#undef NDEBUG")
$esc:("#include <assert.h>")

$esc:panic_h

$esc:timing_h
|]

  let clidefs = [C.cunit|
$esc:("#include <string.h>")
$esc:("#include <inttypes.h>")
$esc:("#include <errno.h>")
$esc:("#include <ctype.h>")
$esc:("#include <errno.h>")
$esc:("#include <getopt.h>")

$esc:values_h

$esc:("#define __private")

static int binary_output = 0;
static typename FILE *runtime_file;
static int perform_warmup = 0;
static int num_runs = 1;
// If the entry point is NULL, the program will terminate after doing initialisation and such.
static const char *entry_point = "main";

$esc:tuning_h

$esc:jobqueue_h

$esc:scheduler_h

$func:option_parser

$edecls:cli_entry_point_decls

typedef void entry_point_fun(struct futhark_context*);

struct entry_point_entry {
  const char *name;
  entry_point_fun *fun;
};

int main(int argc, char** argv) {
  fut_progname = argv[0];

  struct entry_point_entry entry_points[] = {
    $inits:entry_point_inits
  };

  struct futhark_context_config *cfg = futhark_context_config_new();
  assert(cfg != NULL);

  int parsed_options = parse_options(cfg, argc, argv);
  argc -= parsed_options;
  argv += parsed_options;

  if (argc != 0) {
    panic(1, "Excess non-option: %s\n", argv[0]);
  }

  struct futhark_context *ctx = futhark_context_new(cfg);
  assert (ctx != NULL);

  if (entry_point != NULL) {
    int num_entry_points = sizeof(entry_points) / sizeof(entry_points[0]);
    entry_point_fun *entry_point_fun = NULL;
    for (int i = 0; i < num_entry_points; i++) {
      if (strcmp(entry_points[i].name, entry_point) == 0) {
        entry_point_fun = entry_points[i].fun;
        break;
      }
    }

    if (entry_point_fun == NULL) {
      fprintf(stderr, "No entry point '%s'.  Select another with --entry-point.  Options are:\n",
                      entry_point);
      for (int i = 0; i < num_entry_points; i++) {
        fprintf(stderr, "%s\n", entry_points[i].name);
      }
      return 1;
    }

    entry_point_fun(ctx);

    if (runtime_file != NULL) {
      fclose(runtime_file);
    }

    futhark_debugging_report(ctx);
  }

  futhark_context_free(ctx);
  futhark_context_config_free(cfg);
  return 0;
}
                        |]

  let early_decls = DL.toList $ compEarlyDecls endstate
  let lib_decls = DL.toList $ compLibDecls endstate
  let multicore_decls = DL.toList $ compMulticoreDecls endstate
  let libdefs = [C.cunit|
$esc:("#ifdef _MSC_VER\n#define inline __inline\n#endif")
$esc:("#include <string.h>")
$esc:("#include <inttypes.h>")
$esc:("#include <ctype.h>")
$esc:("#include <errno.h>")
$esc:("#include <assert.h>")

$esc:(header_extra)

$esc:lock_h

$edecls:builtin

$edecls:early_decls

$edecls:prototypes

$edecls:lib_decls

$edecls:(tupleDefinitions endstate)

<<<<<<< HEAD
$edecls:prototypes

$edecls:builtin

$edecls:multicore_decls

=======
>>>>>>> 27a667dc
$edecls:(map funcToDef definitions)

$edecls:(arrayDefinitions endstate)

$edecls:(opaqueDefinitions endstate)

$edecls:entry_point_decls

  |]

  return $ CParts (pretty headerdefs) (pretty utildefs) (pretty clidefs) (pretty libdefs)
    where
      compileProg' = do
          (memstructs, memfuns, memreport) <- unzip3 <$> mapM defineMemorySpace spaces

          (prototypes, definitions) <- unzip <$> mapM compileFun funs

          mapM_ earlyDecl memstructs
          entry_points <- mapM (uncurry onEntryPoint) $ filter (functionEntry . snd) funs
          extra
          mapM_ earlyDecl $ concat memfuns
          profilereport <- gets $ DL.toList . compProfileItems

          ctx_ty <- contextType
          headerDecl MiscDecl [C.cedecl|void futhark_debugging_report($ty:ctx_ty *ctx);|]
          libDecl [C.cedecl|void futhark_debugging_report($ty:ctx_ty *ctx) {
                      if (ctx->detail_memory || ctx->profiling) {
                        $items:memreport
                      }
                      if (ctx->profiling) {
                        $items:profilereport
                      }
                    }|]

          return (prototypes, definitions, entry_points)

      funcToDef func = C.FuncDef func loc
        where loc = case func of
                       C.OldFunc _ _ _ _ _ _ l -> l
                       C.Func _ _ _ _ _ l      -> l

      builtin = cIntOps ++ cFloat32Ops ++ cFloat64Ops ++ cFloatConvOps ++
                cFloat32Funs ++ cFloat64Funs

      panic_h     = $(embedStringFile "rts/c/panic.h")
      values_h    = $(embedStringFile "rts/c/values.h")
      timing_h    = $(embedStringFile "rts/c/timing.h")
      lock_h      = $(embedStringFile "rts/c/lock.h")
      tuning_h    = $(embedStringFile "rts/c/tuning.h")
      jobqueue_h  = $(embedStringFile "rts/c/jobqueue.h")
      scheduler_h = $(embedStringFile "rts/c/scheduler.h")



compileFun :: (Name, Function op) -> CompilerM op s (C.Definition, C.Func)
compileFun (fname, Function _ outputs inputs body _ _) = do
  (outparams, out_ptrs) <- unzip <$> mapM compileOutput outputs
  inparams <- mapM compileInput inputs
  body' <- blockScope $ compileFunBody out_ptrs outputs body
  ctx_ty <- contextType
  return ([C.cedecl|static int $id:(funName fname)($ty:ctx_ty *ctx,
                                                   $params:outparams, $params:inparams);|],
          [C.cfun|static int $id:(funName fname)($ty:ctx_ty *ctx,
                                                 $params:outparams, $params:inparams) {
             $items:body'
             return 0;
}|])
  where compileInput (ScalarParam name bt) = do
          let ctp = primTypeToCType bt
          return [C.cparam|$ty:ctp $id:name|]
        compileInput (MemParam name space) = do
          ty <- memToCType space
          return [C.cparam|$ty:ty $id:name|]

        compileOutput (ScalarParam name bt) = do
          let ctp = primTypeToCType bt
          p_name <- newVName $ "out_" ++ baseString name
          return ([C.cparam|$ty:ctp *$id:p_name|], [C.cexp|$id:p_name|])
        compileOutput (MemParam name space) = do
          ty <- memToCType space
          p_name <- newVName $ baseString name ++ "_p"
          return ([C.cparam|$ty:ty *$id:p_name|], [C.cexp|$id:p_name|])

compilePrimValue :: PrimValue -> C.Exp

compilePrimValue (IntValue (Int8Value k)) = [C.cexp|$int:k|]
compilePrimValue (IntValue (Int16Value k)) = [C.cexp|$int:k|]
compilePrimValue (IntValue (Int32Value k)) = [C.cexp|$int:k|]
compilePrimValue (IntValue (Int64Value k)) = [C.cexp|$int:k|]

compilePrimValue (FloatValue (Float64Value x))
  | isInfinite x =
      if x > 0 then [C.cexp|INFINITY|] else [C.cexp|-INFINITY|]
  | isNaN x =
      [C.cexp|NAN|]
  | otherwise =
      [C.cexp|$double:x|]
compilePrimValue (FloatValue (Float32Value x))
  | isInfinite x =
      if x > 0 then [C.cexp|INFINITY|] else [C.cexp|-INFINITY|]
  | isNaN x =
      [C.cexp|NAN|]
  | otherwise =
      [C.cexp|$float:x|]

compilePrimValue (BoolValue b) =
  [C.cexp|$int:b'|]
  where b' :: Int
        b' = if b then 1 else 0

compilePrimValue Checked =
  [C.cexp|0|]

derefPointer :: C.Exp -> C.Exp -> C.Type -> C.Exp
derefPointer ptr i res_t =
  [C.cexp|(($ty:res_t)$exp:ptr)[$exp:i]|]

volQuals :: Volatility -> [C.TypeQual]
volQuals Volatile = [C.ctyquals|volatile|]
volQuals Nonvolatile = []

writeScalarPointerWithQuals :: PointerQuals op s -> WriteScalar op s
writeScalarPointerWithQuals quals_f dest i elemtype space vol v = do
  quals <- quals_f space
  let quals' = volQuals vol ++ quals
      deref = derefPointer dest i
              [C.cty|$tyquals:quals' $ty:elemtype*|]
  stm [C.cstm|$exp:deref = $exp:v;|]

readScalarPointerWithQuals :: PointerQuals op s -> ReadScalar op s
readScalarPointerWithQuals quals_f dest i elemtype space vol = do
  quals <- quals_f space
  let quals' = volQuals vol ++ quals
  return $ derefPointer dest i [C.cty|$tyquals:quals' $ty:elemtype*|]

compileExpToName :: String -> PrimType -> Exp -> CompilerM op s VName
compileExpToName _ _ (LeafExp (ScalarVar v) _) =
  return v
compileExpToName desc t e = do
  desc' <- newVName desc
  e' <- compileExp e
  decl [C.cdecl|$ty:(primTypeToCType t) $id:desc' = $e';|]
  return desc'

compileExp :: Exp -> CompilerM op s C.Exp

compileExp = compilePrimExp compileLeaf
  where compileLeaf (ScalarVar src) =
          return [C.cexp|$id:src|]

        compileLeaf (Index src (Count iexp) restype DefaultSpace vol) = do
          src' <- rawMem src
          derefPointer src'
            <$> compileExp iexp
            <*> pure [C.cty|$tyquals:(volQuals vol) $ty:(primTypeToCType restype)*|]

        compileLeaf (Index src (Count iexp) restype (Space space) vol) =
          join $ asks envReadScalar
          <*> rawMem src <*> compileExp iexp
          <*> pure (primTypeToCType restype) <*> pure space <*> pure vol

        compileLeaf (Index src (Count iexp) _ ScalarSpace{} _) = do
          iexp' <- compileExp iexp
          return [C.cexp|$id:src[$exp:iexp']|]

        compileLeaf (SizeOf t) =
          return [C.cexp|(typename int32_t)sizeof($ty:t')|]
          where t' = primTypeToCType t

-- | Tell me how to compile a @v@, and I'll Compile any @PrimExp v@ for you.
compilePrimExp :: Monad m => (v -> m C.Exp) -> PrimExp v -> m C.Exp

compilePrimExp _ (ValueExp val) =
  return $ compilePrimValue val

compilePrimExp f (LeafExp v _) =
  f v

compilePrimExp f (UnOpExp Complement{} x) = do
  x' <- compilePrimExp f x
  return [C.cexp|~$exp:x'|]

compilePrimExp f (UnOpExp Not{} x) = do
  x' <- compilePrimExp f x
  return [C.cexp|!$exp:x'|]

compilePrimExp f (UnOpExp Abs{} x) = do
  x' <- compilePrimExp f x
  return [C.cexp|abs($exp:x')|]

compilePrimExp f (UnOpExp (FAbs Float32) x) = do
  x' <- compilePrimExp f x
  return [C.cexp|(float)fabs($exp:x')|]

compilePrimExp f (UnOpExp (FAbs Float64) x) = do
  x' <- compilePrimExp f x
  return [C.cexp|fabs($exp:x')|]

compilePrimExp f (UnOpExp SSignum{} x) = do
  x' <- compilePrimExp f x
  return [C.cexp|($exp:x' > 0) - ($exp:x' < 0)|]

compilePrimExp f (UnOpExp USignum{} x) = do
  x' <- compilePrimExp f x
  return [C.cexp|($exp:x' > 0) - ($exp:x' < 0) != 0|]

compilePrimExp f (CmpOpExp cmp x y) = do
  x' <- compilePrimExp f x
  y' <- compilePrimExp f y
  return $ case cmp of
    CmpEq{} -> [C.cexp|$exp:x' == $exp:y'|]

    FCmpLt{} -> [C.cexp|$exp:x' < $exp:y'|]
    FCmpLe{} -> [C.cexp|$exp:x' <= $exp:y'|]

    CmpLlt{} -> [C.cexp|$exp:x' < $exp:y'|]
    CmpLle{} -> [C.cexp|$exp:x' <= $exp:y'|]

    _ -> [C.cexp|$id:(pretty cmp)($exp:x', $exp:y')|]

compilePrimExp f (ConvOpExp conv x) = do
  x' <- compilePrimExp f x
  return [C.cexp|$id:(pretty conv)($exp:x')|]

compilePrimExp f (BinOpExp bop x y) = do
  x' <- compilePrimExp f x
  y' <- compilePrimExp f y
  -- Note that integer addition, subtraction, and multiplication are
  -- not handled by explicit operators, but rather by functions.  This
  -- is because we want to implicitly convert them to unsigned
  -- numbers, so we can do overflow without invoking undefined
  -- behaviour.
  return $ case bop of
             FAdd{} -> [C.cexp|$exp:x' + $exp:y'|]
             FSub{} -> [C.cexp|$exp:x' - $exp:y'|]
             FMul{} -> [C.cexp|$exp:x' * $exp:y'|]
             FDiv{} -> [C.cexp|$exp:x' / $exp:y'|]
             Xor{} -> [C.cexp|$exp:x' ^ $exp:y'|]
             And{} -> [C.cexp|$exp:x' & $exp:y'|]
             Or{} -> [C.cexp|$exp:x' | $exp:y'|]
             Shl{} -> [C.cexp|$exp:x' << $exp:y'|]
             LogAnd{} -> [C.cexp|$exp:x' && $exp:y'|]
             LogOr{} -> [C.cexp|$exp:x' || $exp:y'|]
             _ -> [C.cexp|$id:(pretty bop)($exp:x', $exp:y')|]

compilePrimExp f (FunExp h args _) = do
  args' <- mapM (compilePrimExp f) args
  return [C.cexp|$id:(funName (nameFromString h))($args:args')|]

compileCode :: Code op -> CompilerM op s ()

compileCode (Op op) =
  join $ asks envOpCompiler <*> pure op

compileCode Skip = return ()

compileCode (Comment s code) = do
  items <- blockScope $ compileCode code
  let comment = "// " ++ s
  stm [C.cstm|$comment:comment
              { $items:items }
             |]

compileCode (DebugPrint s (Just e)) = do
  e' <- compileExp e
  stm [C.cstm|if (ctx->debugging) {
          fprintf(stderr, $string:fmtstr, $exp:s, ($ty:ety)$exp:e', '\n');
       }|]
  where (fmt, ety) = case primExpType e of
                       IntType _ -> ("llu", [C.cty|long long int|])
                       FloatType _ -> ("f", [C.cty|double|])
                       _ -> ("d", [C.cty|int|])
        fmtstr = "%s: %" ++ fmt ++ "%c"

compileCode (DebugPrint s Nothing) =
  stm [C.cstm|if (ctx->debugging) {
          fprintf(stderr, "%s\n", $exp:s);
       }|]

compileCode c
  | Just (name, vol, t, e, c') <- declareAndSet c = do
    let ct = primTypeToCType t
    e' <- compileExp e
    item [C.citem|$tyquals:(volQuals vol) $ty:ct $id:name = $exp:e';|]
    compileCode c'

compileCode (c1 :>>: c2) = compileCode c1 >> compileCode c2

compileCode (Assert e msg (loc, locs)) = do
  e' <- compileExp e
  err <- collect $ join $
         asks (opsError . envOperations) <*> pure msg <*> pure stacktrace
  stm [C.cstm|if (!$exp:e') { $items:err }|]
  where stacktrace = prettyStacktrace 0 $ map locStr $ loc:locs

compileCode (Allocate _ _ ScalarSpace{}) =
  -- Handled by the declaration of the memory block, which is
  -- translated to an actual array.
  return ()

compileCode (Allocate name (Count e) space) = do
  size <- compileExp e
  allocMem name size space [C.cstm|return 1;|]

compileCode (Free name space) =
  unRefMem name space

compileCode (For i it bound body) = do
  let i' = C.toIdent i
      it' = primTypeToCType $ IntType it
  bound' <- compileExp bound
  body'  <- blockScope $ compileCode body
  stm [C.cstm|for ($ty:it' $id:i' = 0; $id:i' < $exp:bound'; $id:i'++) {
            $items:body'
          }|]

compileCode (While cond body) = do
  cond' <- compileExp cond
  body' <- blockScope $ compileCode body
  stm [C.cstm|while ($exp:cond') {
            $items:body'
          }|]

compileCode (If cond tbranch fbranch) = do
  cond' <- compileExp cond
  tbranch' <- blockScope $ compileCode tbranch
  fbranch' <- blockScope $ compileCode fbranch
  stm $ case (tbranch', fbranch') of
    (_, []) ->
      [C.cstm|if ($exp:cond') { $items:tbranch' }|]
    ([], _) ->
      [C.cstm|if (!($exp:cond')) { $items:fbranch' }|]
    _ ->
      [C.cstm|if ($exp:cond') { $items:tbranch' } else { $items:fbranch' }|]

compileCode (Copy dest (Count destoffset) DefaultSpace src (Count srcoffset) DefaultSpace (Count size)) = do
  destoffset' <- compileExp destoffset
  srcoffset' <- compileExp srcoffset
  size' <- compileExp size
  dest' <- rawMem dest
  src' <- rawMem src
  stm [C.cstm|memmove($exp:dest' + $exp:destoffset',
                      $exp:src' + $exp:srcoffset',
                      $exp:size');|]

compileCode (Copy dest (Count destoffset) destspace src (Count srcoffset) srcspace (Count size)) = do
  copy <- asks envCopy
  join $ copy
    <$> rawMem dest <*> compileExp destoffset <*> pure destspace
    <*> rawMem src <*> compileExp srcoffset <*> pure srcspace
    <*> compileExp size


compileCode (Write dest (Count idx) elemtype DefaultSpace vol elemexp) = do
  dest' <- rawMem dest
  deref <- derefPointer dest'
           <$> compileExp idx
           <*> pure [C.cty|$tyquals:(volQuals vol) $ty:(primTypeToCType elemtype)*|]
  elemexp' <- compileExp elemexp
  stm [C.cstm|$exp:deref = $exp:elemexp';|]

compileCode (Write dest (Count idx) _ ScalarSpace{} _ elemexp) = do
  idx' <- compileExp idx
  elemexp' <- compileExp elemexp
  stm [C.cstm|$id:dest[$exp:idx'] = $exp:elemexp';|]

compileCode (Write dest (Count idx) elemtype (Space space) vol elemexp) =
  join $ asks envWriteScalar
    <*> rawMem dest
    <*> compileExp idx
    <*> pure (primTypeToCType elemtype)
    <*> pure space
    <*> pure vol
    <*> compileExp elemexp

compileCode (DeclareMem name space) =
  declMem name space

compileCode (DeclareScalar name vol t) = do
  let ct = primTypeToCType t
  decl [C.cdecl|$tyquals:(volQuals vol) $ty:ct $id:name;|]

compileCode (DeclareArray name ScalarSpace{} _ _) =
  error $ "Cannot declare array " ++ pretty name ++ " in scalar space."

compileCode (DeclareArray name DefaultSpace t vs) = do
  name_realtype <- newVName $ baseString name ++ "_realtype"
  let ct = primTypeToCType t
  case vs of
    ArrayValues vs' -> do
      let vs'' = [[C.cinit|$exp:(compilePrimValue v)|] | v <- vs']
      libDecl [C.cedecl|static $ty:ct $id:name_realtype[$int:(length vs')] = {$inits:vs''};|]
    ArrayZeros n ->
      libDecl [C.cedecl|static $ty:ct $id:name_realtype[$int:n];|]
  -- Fake a memory block.
  contextField (pretty name)
    [C.cty|struct memblock|] $
    Just [C.cexp|(struct memblock){NULL, (char*)$id:name_realtype, 0}|]
  item [C.citem|struct memblock $id:name = ctx->$id:name;|]

compileCode (DeclareArray name (Space space) t vs) =
  join $ asks envStaticArray <*>
  pure name <*> pure space <*> pure t <*> pure vs

-- For assignments of the form 'x = x OP e', we generate C assignment
-- operators to make the resulting code slightly nicer.  This has no
-- effect on performance.
compileCode (SetScalar dest (BinOpExp op (LeafExp (ScalarVar x) _) y))
  | dest == x, Just f <- assignmentOperator op = do
      y' <- compileExp y
      stm [C.cstm|$exp:(f dest y');|]

compileCode (SetScalar dest src) = do
  src' <- compileExp src
  stm [C.cstm|$id:dest = $exp:src';|]

compileCode (SetMem dest src space) =
  setMem dest src space

compileCode (Call dests fname args) = do
  args' <- mapM compileArg args
  let out_args = [ [C.cexp|&$id:d|] | d <- dests ]
      args'' | isBuiltInFunction fname = args'
             | otherwise = [C.cexp|ctx|] : out_args ++ args'
  case dests of
    [dest] | isBuiltInFunction fname ->
      stm [C.cstm|$id:dest = $id:(funName fname)($args:args'');|]
    _        -> do
      ret <- newVName "call_ret"
      item [C.citem|int $id:ret = $id:(funName fname)($args:args'');|]
      stm [C.cstm|assert($id:ret == 0);|]
  where compileArg (MemArg m) = return [C.cexp|$exp:m|]
        compileArg (ExpArg e) = compileExp e

blockScope :: CompilerM op s () -> CompilerM op s [C.BlockItem]
blockScope = fmap snd . blockScope'

blockScope' :: CompilerM op s a -> CompilerM op s (a, [C.BlockItem])
blockScope' m = do
  old_allocs <- gets compDeclaredMem
  (x, items) <- pass $ do
    (x, w) <- listen m
    let items = DL.toList $ accItems w
    return ((x, items), const mempty)
  new_allocs <- gets $ filter (`notElem` old_allocs) . compDeclaredMem
  modify $ \s -> s { compDeclaredMem = old_allocs }
  releases <- collect $ mapM_ (uncurry unRefMem) new_allocs
  return (x, items <> releases)

compileFunBody :: [C.Exp] -> [Param] -> Code op -> CompilerM op s ()
compileFunBody output_ptrs outputs code = do
  mapM_ declareOutput outputs
  compileCode code
  zipWithM_ setRetVal' output_ptrs outputs
  where declareOutput (MemParam name space) =
          declMem name space
        declareOutput (ScalarParam name pt) = do
          let ctp = primTypeToCType pt
          decl [C.cdecl|$ty:ctp $id:name;|]

        setRetVal' p (MemParam name space) = do
          resetMem [C.cexp|*$exp:p|] space
          setMem [C.cexp|*$exp:p|] name space
        setRetVal' p (ScalarParam name _) =
          stm [C.cstm|*$exp:p = $id:name;|]

declareAndSet :: Code op -> Maybe (VName, Volatility, PrimType, Exp, Code op)
declareAndSet (DeclareScalar name vol t :>>: (SetScalar dest e :>>: c))
  | name == dest = Just (name, vol, t, e, c)
declareAndSet ((DeclareScalar name vol t :>>: SetScalar dest e) :>>: c)
  | name == dest = Just (name, vol, t, e, c)
declareAndSet _ = Nothing

assignmentOperator :: BinOp -> Maybe (VName -> C.Exp -> C.Exp)
assignmentOperator Add{}  = Just $ \d e -> [C.cexp|$id:d += $exp:e|]
assignmentOperator Sub{} = Just $ \d e -> [C.cexp|$id:d -= $exp:e|]
assignmentOperator Mul{} = Just $ \d e -> [C.cexp|$id:d *= $exp:e|]
assignmentOperator _     = Nothing

-- | Return an expression multiplying together the given expressions.
-- If an empty list is given, the expression @1@ is returned.
cproduct :: [C.Exp] -> C.Exp
cproduct []     = [C.cexp|1|]
cproduct (e:es) = foldl mult e es
  where mult x y = [C.cexp|$exp:x * $exp:y|]<|MERGE_RESOLUTION|>--- conflicted
+++ resolved
@@ -46,12 +46,10 @@
   , stm
   , stms
   , decl
-  , decls
   , atInit
   , headerDecl
   , publicDef
   , publicDef_
-  , multicoreDef
   , profileReport
   , HeaderSection(..)
   , libDecl
@@ -59,9 +57,8 @@
   , publicName
   , contextType
   , contextField
-  -- My stuff
-  , fatMemType
-  , setMem
+  , memToCType
+
   -- * Building Blocks
   , primTypeToCType
   , copyMemoryDefaultSpace
@@ -103,7 +100,6 @@
   , compUserState :: s
   , compHeaderDecls :: M.Map HeaderSection (DL.DList C.Definition)
   , compLibDecls :: DL.DList C.Definition
-  , compMulticoreDecls :: DL.DList C.Definition
   , compCtxFields :: DL.DList (String, C.Type, Maybe C.Exp)
   , compProfileItems :: DL.DList C.BlockItem
   , compDeclaredMem :: [(VName,Space)]
@@ -119,7 +115,6 @@
                                        , compUserState = s
                                        , compHeaderDecls = mempty
                                        , compLibDecls = mempty
-                                       , compMulticoreDecls = mempty
                                        , compCtxFields = mempty
                                        , compProfileItems = mempty
                                        , compDeclaredMem = mempty
@@ -418,14 +413,6 @@
            -> CompilerM op s ()
 publicDef_ s h f = void $ publicDef s h f
 
-multicoreDef :: String -> (String -> C.Definition)
-             -> CompilerM op s String
-multicoreDef s f = do
-  s' <- multicoreName s
-  multicoreDecl $ f s'
-  return s'
-
-
 headerDecl :: HeaderSection -> C.Definition -> CompilerM op s ()
 headerDecl sec def = modify $ \s ->
   s { compHeaderDecls = M.unionWith (<>) (compHeaderDecls s)
@@ -435,19 +422,9 @@
 libDecl def = modify $ \s ->
   s { compLibDecls = compLibDecls s <> DL.singleton def }
 
-<<<<<<< HEAD
-multicoreDecl :: C.Definition -> CompilerM op s ()
-multicoreDecl def = modify $ \s ->
-  s { compMulticoreDecls = compMulticoreDecls s <> DL.singleton def }
-
-earlyDecls :: [C.Definition] -> CompilerM op s ()
-earlyDecls def = modify $ \s ->
-  s { compEarlyDecls = compEarlyDecls s <> DL.fromList def }
-=======
 earlyDecl :: C.Definition -> CompilerM op s ()
 earlyDecl def = modify $ \s ->
   s { compEarlyDecls = compEarlyDecls s <> DL.singleton def }
->>>>>>> 27a667dc
 
 contextField :: String -> C.Type -> Maybe C.Exp -> CompilerM op s ()
 contextField name ty initial = modify $ \s ->
@@ -466,11 +443,7 @@
 stms = mapM_ stm
 
 decl :: C.InitGroup -> CompilerM op s ()
-decl x =
-  item [C.citem|$decl:x;|]
-
-decls :: [C.InitGroup] -> CompilerM op s ()
-decls = mapM_ decl
+decl x = item [C.citem|$decl:x;|]
 
 addrOf :: C.Exp -> C.Exp
 addrOf e = [C.cexp|&$exp:e|]
@@ -478,11 +451,6 @@
 -- | Public names must have a consitent prefix.
 publicName :: String -> CompilerM op s String
 publicName s = return $ "futhark_" ++ s
-
-multicoreName :: String -> CompilerM op s String
-multicoreName s = do
-  s' <- newVName ("futhark_mc_" ++ s)
-  return $ baseString s' ++ "_" ++ (show $ baseTag s')
 
 -- | The generated code must define a struct with this name.
 contextType :: CompilerM op s C.Type
@@ -678,8 +646,8 @@
   let name_s = pretty $ C.toExp name noLoc
   if refcount
     then stm [C.cstm|if ($id:(fatMemAlloc space)(ctx, &$exp:name, $exp:size,
-                                                       $string:name_s)) {
-                                                       $stm:on_failure
+                                                 $string:name_s)) {
+                       $stm:on_failure
                      }|]
     else alloc name
   where alloc dest = case space of
@@ -710,7 +678,6 @@
   stm [C.cstm|memmove($exp:destmem + $exp:destidx,
                       $exp:srcmem + $exp:srcidx,
                       $exp:nbytes);|]
-
 
 paramsTypes :: [Param] -> [Type]
 paramsTypes = map paramType
@@ -1450,10 +1417,6 @@
 
 $esc:tuning_h
 
-$esc:jobqueue_h
-
-$esc:scheduler_h
-
 $func:option_parser
 
 $edecls:cli_entry_point_decls
@@ -1522,7 +1485,6 @@
 
   let early_decls = DL.toList $ compEarlyDecls endstate
   let lib_decls = DL.toList $ compLibDecls endstate
-  let multicore_decls = DL.toList $ compMulticoreDecls endstate
   let libdefs = [C.cunit|
 $esc:("#ifdef _MSC_VER\n#define inline __inline\n#endif")
 $esc:("#include <string.h>")
@@ -1545,15 +1507,6 @@
 
 $edecls:(tupleDefinitions endstate)
 
-<<<<<<< HEAD
-$edecls:prototypes
-
-$edecls:builtin
-
-$edecls:multicore_decls
-
-=======
->>>>>>> 27a667dc
 $edecls:(map funcToDef definitions)
 
 $edecls:(arrayDefinitions endstate)
@@ -1561,7 +1514,6 @@
 $edecls:(opaqueDefinitions endstate)
 
 $edecls:entry_point_decls
-
   |]
 
   return $ CParts (pretty headerdefs) (pretty utildefs) (pretty clidefs) (pretty libdefs)
@@ -1598,15 +1550,11 @@
       builtin = cIntOps ++ cFloat32Ops ++ cFloat64Ops ++ cFloatConvOps ++
                 cFloat32Funs ++ cFloat64Funs
 
-      panic_h     = $(embedStringFile "rts/c/panic.h")
-      values_h    = $(embedStringFile "rts/c/values.h")
-      timing_h    = $(embedStringFile "rts/c/timing.h")
-      lock_h      = $(embedStringFile "rts/c/lock.h")
-      tuning_h    = $(embedStringFile "rts/c/tuning.h")
-      jobqueue_h  = $(embedStringFile "rts/c/jobqueue.h")
-      scheduler_h = $(embedStringFile "rts/c/scheduler.h")
-
-
+      panic_h  = $(embedStringFile "rts/c/panic.h")
+      values_h = $(embedStringFile "rts/c/values.h")
+      timing_h = $(embedStringFile "rts/c/timing.h")
+      lock_h   = $(embedStringFile "rts/c/lock.h")
+      tuning_h = $(embedStringFile "rts/c/tuning.h")
 
 compileFun :: (Name, Function op) -> CompilerM op s (C.Definition, C.Func)
 compileFun (fname, Function _ outputs inputs body _ _) = do
@@ -1906,7 +1854,6 @@
     <*> rawMem src <*> compileExp srcoffset <*> pure srcspace
     <*> compileExp size
 
-
 compileCode (Write dest (Count idx) elemtype DefaultSpace vol elemexp) = do
   dest' <- rawMem dest
   deref <- derefPointer dest'
